--- conflicted
+++ resolved
@@ -25,7 +25,6 @@
 error_reporting(E_ALL ^ E_NOTICE);
 
 if (Constants::LOGIN_REQUIRED) {
-<<<<<<< HEAD
     // check if user is logged in and timeout not exceeded
     $sessionLength = $_SESSION['stayloggedin'] ? 60 * 60 * 24 * 7 : 60 * 60 * 8;
     if ($_SESSION['loggedin'] && microtime(true) - $_SESSION['timeout'] < $sessionLength) {
@@ -49,11 +48,6 @@
         session_unset();
         session_destroy();
         header('location: login.php');
-=======
-    if (!isset($_SESSION['loggedin'])) {
-        // user not logged in, redirect to login page
-        header("location: login.php");
->>>>>>> c522ee67
         exit();
     }
     // set last activity again so session extends
