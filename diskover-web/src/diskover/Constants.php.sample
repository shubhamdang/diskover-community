<<<<<<< HEAD
<?php
/*
diskover-web community edition (ce)
https://github.com/diskoverdata/diskover-community/
https://diskoverdata.com

Copyright 2017-2021 Diskover Data, Inc.
"Community" portion of Diskover made available under the Apache 2.0 License found here:
https://www.diskoverdata.com/apache-license/

All other content is subject to the Diskover Data, Inc. end user license agreement found at:
https://www.diskoverdata.com/eula-subscriptions/

Diskover Data products and features for all versions found here:
https://www.diskoverdata.com/solutions/

*/

// diskover-web community edition (ce) sample/default config file

namespace diskover;

class Constants {
    // set to your local time zone https://www.php.net/manual/en/timezones.php
    // override with env var TZ
    const TIMEZONE = 'America/Vancouver';
    // Elasticsearch host/ip config
    // if you are using AWS ES set host to your Elasticsearch endpoint without http:// or https://
    // override with env var ES_HOST
    const ES_HOST = 'localhost';
    // default port for Elasticsearch is 9200 and AWS ES is 80 or 443
    // override with env var ES_PORT
    const ES_PORT = 9200;
    // for no username and password set ES_USER and ES_PASS to ''
    // override with env vars ES_USER and ES_PASS
    const ES_USER = '';
    const ES_PASS = '';
    // if your Elasticsearch cluster uses HTTP TLS/SSL, set ES_HTTPS to TRUE
    // override with env var ES_HTTPS
    const ES_HTTPS = FALSE;
    // login auth for diskover-web
    const LOGIN_REQUIRED = TRUE;
    // additional password security password pepper
    // note: changing this will invalidate all current passwords
    const PASSWORD_PEPPER = 'replace with a long random string';
    // username and password to login
    const USER = 'diskover';
    const PASS = 'darkdata';
    // default results per search page
    const SEARCH_RESULTS = 50;
    // default size field (size, size_du) to use for sizes on charts
    const SIZE_FIELD = 'size';
    // default file types, used by quick search (file type) and dashboard file type usage chart
    // additional extensions can be added/removed from each file types list
    const FILE_TYPES = [
        'docs' => ['doc', 'docx', 'odt', 'pdf', 'tex', 'wpd', 'wks', 'txt', 'rtf', 'key', 'odp', 'pps', 'ppt', 'pptx', 'ods', 'xls', 'xlsm', 'xlsx'],
        'images' => ['ai', 'bmp', 'gif', 'ico', 'jpeg', 'jpg', 'png', 'ps', 'psd', 'psp', 'svg', 'tif', 'tiff', 'exr', 'tga'],
        'video' => ['3g2', '3gp', 'avi', 'flv', 'h264', 'm4v', 'mkv', 'qt', 'mov', 'mp4', 'mpg', 'mpeg', 'rm', 'swf', 'vob', 'wmv', 'ogg', 'ogv', 'webm'],
        'audio' => ['au', 'aif', 'aiff', 'cda', 'mid', 'midi', 'mp3', 'm4a', 'mpa', 'ogg', 'wav', 'wma', 'wpl'],
        'apps' => ['apk', 'exe', 'bat', 'bin', 'cgi', 'pl', 'gadget', 'com', 'jar', 'msi', 'py', 'wsf'],
        'programming' => ['c', 'cgi', 'pl', 'class', 'cpp', 'cs', 'h', 'java', 'php', 'py', 'sh', 'swift', 'vb'],
        'internet' => ['asp', 'aspx', 'cer', 'cfm', 'cgi', 'pl', 'css', 'htm', 'html', 'js', 'jsp', 'part', 'php', 'py', 'rss', 'xhtml'],
        'system' => ['bak', 'cab', 'cfg', 'cpl', 'cur', 'dll', 'dmp', 'drv', 'icns', 'ico', 'ini', 'lnk', 'msi', 'sys', 'tmp', 'vdi', 'raw'],
        'data' => ['csv', 'dat', 'db', 'dbf', 'log', 'mdb', 'sav', 'sql', 'tar', 'xml'],
        'disc' => ['bin', 'dmg', 'iso', 'toast', 'vcd', 'img'],
        'compressed' => ['7z', 'arj', 'deb', 'pkg', 'rar', 'rpm', 'tar', 'gz', 'z', 'zip'],
        'trash' => ['old', 'trash', 'tmp', 'temp', 'junk', 'recycle', 'delete', 'deleteme', 'clean', 'remove']
    ];
    // extra fields for search results and view file/dir info pages
    // key is description for field and value is ES field name
    // Example:
    //const EXTRA_FIELDS = [
    //    'Date Changed' => 'ctime'
    //];
    const EXTRA_FIELDS = [];
=======
<?php
/*
diskover-web community edition (ce)
https://github.com/diskoverdata/diskover-community/
https://diskoverdata.com

Copyright 2017-2021 Diskover Data, Inc.
"Community" portion of Diskover made available under the Apache 2.0 License found here:
https://www.diskoverdata.com/apache-license/
 
All other content is subject to the Diskover Data, Inc. end user license agreement found at:
https://www.diskoverdata.com/eula-subscriptions/
  
Diskover Data products and features for all versions found here:
https://www.diskoverdata.com/solutions/

*/

// diskover-web community edition (ce) sample/default config file

namespace diskover;

class Constants {
    // set to your local time zone https://www.php.net/manual/en/timezones.php
    // override with env var TZ
    const TIMEZONE = 'America/Vancouver';
    // Elasticsearch host/ip config
    // if you are using AWS ES set host to your Elasticsearch endpoint without http:// or https://
    // override with env var ES_HOST
    const ES_HOST = 'localhost';
    // default port for Elasticsearch is 9200 and AWS ES is 80 or 443
    // override with env var ES_PORT
    const ES_PORT = 9200;
    // for no username and password set ES_USER and ES_PASS to ''
    // override with env vars ES_USER and ES_PASS
    const ES_USER = '';
    const ES_PASS = '';
    // if your Elasticsearch cluster uses HTTP TLS/SSL, set ES_HTTPS to TRUE
    // override with env var ES_HTTPS
    const ES_HTTPS = FALSE;
    // login auth for diskover-web
    const LOGIN_REQUIRED = TRUE;
    // default username and password to login, this is no longer used after first login, a
    // hashed password gets stored in separate db
    const USER = 'diskover';
    const PASS = 'darkdata';
    // default results per search page
    const SEARCH_RESULTS = 50;
    // default size field (size, size_du) to use for sizes on file tree and charts
    const SIZE_FIELD = 'size';
    // default file types, used by quick search (file type) and dashboard file type usage chart
    // additional extensions can be added/removed from each file types list
    const FILE_TYPES = [
        'docs' => ['doc', 'docx', 'odt', 'pdf', 'tex', 'wpd', 'wks', 'txt', 'rtf', 'key', 'odp', 'pps', 'ppt', 'pptx', 'ods', 'xls', 'xlsm', 'xlsx'],
        'images' => ['ai', 'bmp', 'gif', 'ico', 'jpeg', 'jpg', 'png', 'ps', 'psd', 'psp', 'svg', 'tif', 'tiff', 'exr', 'tga'],
        'video' => ['3g2', '3gp', 'avi', 'flv', 'h264', 'm4v', 'mkv', 'qt', 'mov', 'mp4', 'mpg', 'mpeg', 'rm', 'swf', 'vob', 'wmv', 'ogg', 'ogv', 'webm'],
        'audio' => ['au', 'aif', 'aiff', 'cda', 'mid', 'midi', 'mp3', 'm4a', 'mpa', 'ogg', 'wav', 'wma', 'wpl'],
        'apps' => ['apk', 'exe', 'bat', 'bin', 'cgi', 'pl', 'gadget', 'com', 'jar', 'msi', 'py', 'wsf'], 
        'programming' => ['c', 'cgi', 'pl', 'class', 'cpp', 'cs', 'h', 'java', 'php', 'py', 'sh', 'swift', 'vb'],
        'internet' => ['asp', 'aspx', 'cer', 'cfm', 'cgi', 'pl', 'css', 'htm', 'html', 'js', 'jsp', 'part', 'php', 'py', 'rss', 'xhtml'],
        'system' => ['bak', 'cab', 'cfg', 'cpl', 'cur', 'dll', 'dmp', 'drv', 'icns', 'ico', 'ini', 'lnk', 'msi', 'sys', 'tmp', 'vdi', 'raw'],
        'data' => ['csv', 'dat', 'db', 'dbf', 'log', 'mdb', 'sav', 'sql', 'tar', 'xml'],
        'disc' => ['bin', 'dmg', 'iso', 'toast', 'vcd', 'img'],
        'compressed' => ['7z', 'arj', 'deb', 'pkg', 'rar', 'rpm', 'tar', 'gz', 'z', 'zip'],
        'trash' => ['old', 'trash', 'tmp', 'temp', 'junk', 'recycle', 'delete', 'deleteme', 'clean', 'remove'] 
    ];
    // extra fields for search results and view file/dir info pages
    // key is description for field and value is ES field name
    // Example:
    //const EXTRA_FIELDS = [
    //    'Date Changed' => 'ctime'
    //];
    const EXTRA_FIELDS = [];
    // Maximum number of indices to load by default, indices are loaded in order by creation date
    // setting this too high can cause slow logins and other timeout issues
    // This setting can bo overridden on indices page per user
    const MAX_INDEX = 50;
    // time in seconds for index info to be cached, clicking reload indices forces update 
    const INDEXINFO_CACHETIME = 600;
    // time in seconds to check Elasticsearch for new index info
    const NEWINDEX_CHECKTIME = 10;
>>>>>>> c522ee67
}<|MERGE_RESOLUTION|>--- conflicted
+++ resolved
@@ -1,160 +1,85 @@
-<<<<<<< HEAD
-<?php
-/*
-diskover-web community edition (ce)
-https://github.com/diskoverdata/diskover-community/
-https://diskoverdata.com
-
-Copyright 2017-2021 Diskover Data, Inc.
-"Community" portion of Diskover made available under the Apache 2.0 License found here:
-https://www.diskoverdata.com/apache-license/
-
-All other content is subject to the Diskover Data, Inc. end user license agreement found at:
-https://www.diskoverdata.com/eula-subscriptions/
-
-Diskover Data products and features for all versions found here:
-https://www.diskoverdata.com/solutions/
-
-*/
-
-// diskover-web community edition (ce) sample/default config file
-
-namespace diskover;
-
-class Constants {
-    // set to your local time zone https://www.php.net/manual/en/timezones.php
-    // override with env var TZ
-    const TIMEZONE = 'America/Vancouver';
-    // Elasticsearch host/ip config
-    // if you are using AWS ES set host to your Elasticsearch endpoint without http:// or https://
-    // override with env var ES_HOST
-    const ES_HOST = 'localhost';
-    // default port for Elasticsearch is 9200 and AWS ES is 80 or 443
-    // override with env var ES_PORT
-    const ES_PORT = 9200;
-    // for no username and password set ES_USER and ES_PASS to ''
-    // override with env vars ES_USER and ES_PASS
-    const ES_USER = '';
-    const ES_PASS = '';
-    // if your Elasticsearch cluster uses HTTP TLS/SSL, set ES_HTTPS to TRUE
-    // override with env var ES_HTTPS
-    const ES_HTTPS = FALSE;
-    // login auth for diskover-web
-    const LOGIN_REQUIRED = TRUE;
-    // additional password security password pepper
-    // note: changing this will invalidate all current passwords
-    const PASSWORD_PEPPER = 'replace with a long random string';
-    // username and password to login
-    const USER = 'diskover';
-    const PASS = 'darkdata';
-    // default results per search page
-    const SEARCH_RESULTS = 50;
-    // default size field (size, size_du) to use for sizes on charts
-    const SIZE_FIELD = 'size';
-    // default file types, used by quick search (file type) and dashboard file type usage chart
-    // additional extensions can be added/removed from each file types list
-    const FILE_TYPES = [
-        'docs' => ['doc', 'docx', 'odt', 'pdf', 'tex', 'wpd', 'wks', 'txt', 'rtf', 'key', 'odp', 'pps', 'ppt', 'pptx', 'ods', 'xls', 'xlsm', 'xlsx'],
-        'images' => ['ai', 'bmp', 'gif', 'ico', 'jpeg', 'jpg', 'png', 'ps', 'psd', 'psp', 'svg', 'tif', 'tiff', 'exr', 'tga'],
-        'video' => ['3g2', '3gp', 'avi', 'flv', 'h264', 'm4v', 'mkv', 'qt', 'mov', 'mp4', 'mpg', 'mpeg', 'rm', 'swf', 'vob', 'wmv', 'ogg', 'ogv', 'webm'],
-        'audio' => ['au', 'aif', 'aiff', 'cda', 'mid', 'midi', 'mp3', 'm4a', 'mpa', 'ogg', 'wav', 'wma', 'wpl'],
-        'apps' => ['apk', 'exe', 'bat', 'bin', 'cgi', 'pl', 'gadget', 'com', 'jar', 'msi', 'py', 'wsf'],
-        'programming' => ['c', 'cgi', 'pl', 'class', 'cpp', 'cs', 'h', 'java', 'php', 'py', 'sh', 'swift', 'vb'],
-        'internet' => ['asp', 'aspx', 'cer', 'cfm', 'cgi', 'pl', 'css', 'htm', 'html', 'js', 'jsp', 'part', 'php', 'py', 'rss', 'xhtml'],
-        'system' => ['bak', 'cab', 'cfg', 'cpl', 'cur', 'dll', 'dmp', 'drv', 'icns', 'ico', 'ini', 'lnk', 'msi', 'sys', 'tmp', 'vdi', 'raw'],
-        'data' => ['csv', 'dat', 'db', 'dbf', 'log', 'mdb', 'sav', 'sql', 'tar', 'xml'],
-        'disc' => ['bin', 'dmg', 'iso', 'toast', 'vcd', 'img'],
-        'compressed' => ['7z', 'arj', 'deb', 'pkg', 'rar', 'rpm', 'tar', 'gz', 'z', 'zip'],
-        'trash' => ['old', 'trash', 'tmp', 'temp', 'junk', 'recycle', 'delete', 'deleteme', 'clean', 'remove']
-    ];
-    // extra fields for search results and view file/dir info pages
-    // key is description for field and value is ES field name
-    // Example:
-    //const EXTRA_FIELDS = [
-    //    'Date Changed' => 'ctime'
-    //];
-    const EXTRA_FIELDS = [];
-=======
-<?php
-/*
-diskover-web community edition (ce)
-https://github.com/diskoverdata/diskover-community/
-https://diskoverdata.com
-
-Copyright 2017-2021 Diskover Data, Inc.
-"Community" portion of Diskover made available under the Apache 2.0 License found here:
-https://www.diskoverdata.com/apache-license/
- 
-All other content is subject to the Diskover Data, Inc. end user license agreement found at:
-https://www.diskoverdata.com/eula-subscriptions/
-  
-Diskover Data products and features for all versions found here:
-https://www.diskoverdata.com/solutions/
-
-*/
-
-// diskover-web community edition (ce) sample/default config file
-
-namespace diskover;
-
-class Constants {
-    // set to your local time zone https://www.php.net/manual/en/timezones.php
-    // override with env var TZ
-    const TIMEZONE = 'America/Vancouver';
-    // Elasticsearch host/ip config
-    // if you are using AWS ES set host to your Elasticsearch endpoint without http:// or https://
-    // override with env var ES_HOST
-    const ES_HOST = 'localhost';
-    // default port for Elasticsearch is 9200 and AWS ES is 80 or 443
-    // override with env var ES_PORT
-    const ES_PORT = 9200;
-    // for no username and password set ES_USER and ES_PASS to ''
-    // override with env vars ES_USER and ES_PASS
-    const ES_USER = '';
-    const ES_PASS = '';
-    // if your Elasticsearch cluster uses HTTP TLS/SSL, set ES_HTTPS to TRUE
-    // override with env var ES_HTTPS
-    const ES_HTTPS = FALSE;
-    // login auth for diskover-web
-    const LOGIN_REQUIRED = TRUE;
-    // default username and password to login, this is no longer used after first login, a
-    // hashed password gets stored in separate db
-    const USER = 'diskover';
-    const PASS = 'darkdata';
-    // default results per search page
-    const SEARCH_RESULTS = 50;
-    // default size field (size, size_du) to use for sizes on file tree and charts
-    const SIZE_FIELD = 'size';
-    // default file types, used by quick search (file type) and dashboard file type usage chart
-    // additional extensions can be added/removed from each file types list
-    const FILE_TYPES = [
-        'docs' => ['doc', 'docx', 'odt', 'pdf', 'tex', 'wpd', 'wks', 'txt', 'rtf', 'key', 'odp', 'pps', 'ppt', 'pptx', 'ods', 'xls', 'xlsm', 'xlsx'],
-        'images' => ['ai', 'bmp', 'gif', 'ico', 'jpeg', 'jpg', 'png', 'ps', 'psd', 'psp', 'svg', 'tif', 'tiff', 'exr', 'tga'],
-        'video' => ['3g2', '3gp', 'avi', 'flv', 'h264', 'm4v', 'mkv', 'qt', 'mov', 'mp4', 'mpg', 'mpeg', 'rm', 'swf', 'vob', 'wmv', 'ogg', 'ogv', 'webm'],
-        'audio' => ['au', 'aif', 'aiff', 'cda', 'mid', 'midi', 'mp3', 'm4a', 'mpa', 'ogg', 'wav', 'wma', 'wpl'],
-        'apps' => ['apk', 'exe', 'bat', 'bin', 'cgi', 'pl', 'gadget', 'com', 'jar', 'msi', 'py', 'wsf'], 
-        'programming' => ['c', 'cgi', 'pl', 'class', 'cpp', 'cs', 'h', 'java', 'php', 'py', 'sh', 'swift', 'vb'],
-        'internet' => ['asp', 'aspx', 'cer', 'cfm', 'cgi', 'pl', 'css', 'htm', 'html', 'js', 'jsp', 'part', 'php', 'py', 'rss', 'xhtml'],
-        'system' => ['bak', 'cab', 'cfg', 'cpl', 'cur', 'dll', 'dmp', 'drv', 'icns', 'ico', 'ini', 'lnk', 'msi', 'sys', 'tmp', 'vdi', 'raw'],
-        'data' => ['csv', 'dat', 'db', 'dbf', 'log', 'mdb', 'sav', 'sql', 'tar', 'xml'],
-        'disc' => ['bin', 'dmg', 'iso', 'toast', 'vcd', 'img'],
-        'compressed' => ['7z', 'arj', 'deb', 'pkg', 'rar', 'rpm', 'tar', 'gz', 'z', 'zip'],
-        'trash' => ['old', 'trash', 'tmp', 'temp', 'junk', 'recycle', 'delete', 'deleteme', 'clean', 'remove'] 
-    ];
-    // extra fields for search results and view file/dir info pages
-    // key is description for field and value is ES field name
-    // Example:
-    //const EXTRA_FIELDS = [
-    //    'Date Changed' => 'ctime'
-    //];
-    const EXTRA_FIELDS = [];
-    // Maximum number of indices to load by default, indices are loaded in order by creation date
-    // setting this too high can cause slow logins and other timeout issues
-    // This setting can bo overridden on indices page per user
-    const MAX_INDEX = 50;
-    // time in seconds for index info to be cached, clicking reload indices forces update 
-    const INDEXINFO_CACHETIME = 600;
-    // time in seconds to check Elasticsearch for new index info
-    const NEWINDEX_CHECKTIME = 10;
->>>>>>> c522ee67
-}+<?php
+/*
+diskover-web community edition (ce)
+https://github.com/diskoverdata/diskover-community/
+https://diskoverdata.com
+
+Copyright 2017-2021 Diskover Data, Inc.
+"Community" portion of Diskover made available under the Apache 2.0 License found here:
+https://www.diskoverdata.com/apache-license/
+
+All other content is subject to the Diskover Data, Inc. end user license agreement found at:
+https://www.diskoverdata.com/eula-subscriptions/
+
+Diskover Data products and features for all versions found here:
+https://www.diskoverdata.com/solutions/
+
+*/
+
+// diskover-web community edition (ce) sample/default config file
+
+namespace diskover;
+
+class Constants {
+    // set to your local time zone https://www.php.net/manual/en/timezones.php
+    // override with env var TZ
+    const TIMEZONE = 'America/Vancouver';
+    // Elasticsearch host/ip config
+    // if you are using AWS ES set host to your Elasticsearch endpoint without http:// or https://
+    // override with env var ES_HOST
+    const ES_HOST = 'localhost';
+    // default port for Elasticsearch is 9200 and AWS ES is 80 or 443
+    // override with env var ES_PORT
+    const ES_PORT = 9200;
+    // for no username and password set ES_USER and ES_PASS to ''
+    // override with env vars ES_USER and ES_PASS
+    const ES_USER = '';
+    const ES_PASS = '';
+    // if your Elasticsearch cluster uses HTTP TLS/SSL, set ES_HTTPS to TRUE
+    // override with env var ES_HTTPS
+    const ES_HTTPS = FALSE;
+    // login auth for diskover-web
+    const LOGIN_REQUIRED = TRUE;
+    // additional password security password pepper
+    // note: changing this will invalidate all current passwords
+    const PASSWORD_PEPPER = 'replace with a long random string';
+    // default username and password to login, this is no longer used after first login, a
+    // hashed password gets stored in separate db
+    const USER = 'diskover';
+    const PASS = 'darkdata';
+    // default results per search page
+    const SEARCH_RESULTS = 50;
+    // default size field (size, size_du) to use for sizes on file tree and charts
+    const SIZE_FIELD = 'size';
+    // default file types, used by quick search (file type) and dashboard file type usage chart
+    // additional extensions can be added/removed from each file types list
+    const FILE_TYPES = [
+        'docs' => ['doc', 'docx', 'odt', 'pdf', 'tex', 'wpd', 'wks', 'txt', 'rtf', 'key', 'odp', 'pps', 'ppt', 'pptx', 'ods', 'xls', 'xlsm', 'xlsx'],
+        'images' => ['ai', 'bmp', 'gif', 'ico', 'jpeg', 'jpg', 'png', 'ps', 'psd', 'psp', 'svg', 'tif', 'tiff', 'exr', 'tga'],
+        'video' => ['3g2', '3gp', 'avi', 'flv', 'h264', 'm4v', 'mkv', 'qt', 'mov', 'mp4', 'mpg', 'mpeg', 'rm', 'swf', 'vob', 'wmv', 'ogg', 'ogv', 'webm'],
+        'audio' => ['au', 'aif', 'aiff', 'cda', 'mid', 'midi', 'mp3', 'm4a', 'mpa', 'ogg', 'wav', 'wma', 'wpl'],
+        'apps' => ['apk', 'exe', 'bat', 'bin', 'cgi', 'pl', 'gadget', 'com', 'jar', 'msi', 'py', 'wsf'],
+        'programming' => ['c', 'cgi', 'pl', 'class', 'cpp', 'cs', 'h', 'java', 'php', 'py', 'sh', 'swift', 'vb'],
+        'internet' => ['asp', 'aspx', 'cer', 'cfm', 'cgi', 'pl', 'css', 'htm', 'html', 'js', 'jsp', 'part', 'php', 'py', 'rss', 'xhtml'],
+        'system' => ['bak', 'cab', 'cfg', 'cpl', 'cur', 'dll', 'dmp', 'drv', 'icns', 'ico', 'ini', 'lnk', 'msi', 'sys', 'tmp', 'vdi', 'raw'],
+        'data' => ['csv', 'dat', 'db', 'dbf', 'log', 'mdb', 'sav', 'sql', 'tar', 'xml'],
+        'disc' => ['bin', 'dmg', 'iso', 'toast', 'vcd', 'img'],
+        'compressed' => ['7z', 'arj', 'deb', 'pkg', 'rar', 'rpm', 'tar', 'gz', 'z', 'zip'],
+        'trash' => ['old', 'trash', 'tmp', 'temp', 'junk', 'recycle', 'delete', 'deleteme', 'clean', 'remove']
+    ];
+    // extra fields for search results and view file/dir info pages
+    // key is description for field and value is ES field name
+    // Example:
+    //const EXTRA_FIELDS = [
+    //    'Date Changed' => 'ctime'
+    //];
+    const EXTRA_FIELDS = [];
+    // Maximum number of indices to load by default, indices are loaded in order by creation date
+    // setting this too high can cause slow logins and other timeout issues
+    // This setting can bo overridden on indices page per user
+    const MAX_INDEX = 50;
+    // time in seconds for index info to be cached, clicking reload indices forces update
+    const INDEXINFO_CACHETIME = 600;
+    // time in seconds to check Elasticsearch for new index info
+    const NEWINDEX_CHECKTIME = 10;
+}