--- conflicted
+++ resolved
@@ -22,41 +22,17 @@
 session_start();
 require '../vendor/autoload.php';
 use diskover\Constants;
-<<<<<<< HEAD
 use diskover\Login;
 
-=======
->>>>>>> c522ee67
 // Set logging level
 //error_reporting(E_ALL);
 error_reporting(E_ERROR | E_PARSE);
 
 $msg = '';
 
-<<<<<<< HEAD
 // If they just changed their password.
 if (isset($_GET['changed'])) {
     $msg = 'Your password has been changed! Please log in again with your new password.';
-=======
-// login form submitted
-if ($_SERVER['REQUEST_METHOD'] == 'POST' && isset($_POST['username']) && isset($_POST['password'])) {
-   // check login using diskover web config credentials
-   if ($_POST['username'] == Constants::USER && $_POST['password'] == Constants::PASS) {
-      if (isset($_POST['stayloggedin'])) {
-         $_SESSION['stayloggedin'] = true;
-      } else {
-         $_SESSION['stayloggedin'] = false;
-      }
-      $_SESSION['loggedin'] = true;
-      $_SESSION['last_activity'] = time();
-      $_SESSION['username'] = $_POST['username'];
-
-      header("location: index.php");
-      exit();
-   } else {
-      $msg = '<i class="glyphicon glyphicon-ban-circle"></i> Incorrect username or password';
-   }
->>>>>>> c522ee67
 }
 
 // If any POST hits this page, attempt to process.
