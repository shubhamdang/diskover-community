--- conflicted
+++ resolved
@@ -1,15 +1,6 @@
 # Diskover v2 Community Edition Change Log
 
-<<<<<<< HEAD
-# [2.2.2] - 2023-11-02
-### changed
-- version change only
-
-
-# [2.2.1] - 2023-10-17
-=======
 # [2.2.1] - 2023-11-03
->>>>>>> 1732798f
 ### changed
 - version change only
 
